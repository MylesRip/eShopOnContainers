version: '3'

# The default docker-compose.override file can use the "localhost" as the external name for testing web apps within the same dev machine. 
# The ESHOP_EXTERNAL_DNS_NAME_OR_IP environment variable is taken, by default, from the ".env" file defined like: 
#     ESHOP_EXTERNAL_DNS_NAME_OR_IP=localhost
# but values present in the environment vars at runtime will always override those defined inside the .env file
# An external IP or DNS name has to be used (instead localhost and the 10.0.75.1 IP) when testing the Web apps and the Xamarin apps from remote machines/devices using the same WiFi, for instance.

services:
  graceperiodmanager:
    environment:
      - ConnectionString=Server=sql.data;Database=Microsoft.eShopOnContainers.Services.OrderingDb;User Id=sa;Password=Pass@word
      - EventBusConnection=rabbitmq
      
  basket.api:
    environment:
      - ASPNETCORE_ENVIRONMENT=Development
      - ASPNETCORE_URLS=http://0.0.0.0:80
      - ConnectionString=${ESHOP_AZURE_REDIS:-basket.data}
      - identityUrl=http://identity.api              #Local: You need to open your local dev-machine firewall at range 5100-5105.  at range 5100-5105. 
      - EventBusConnection=${ESHOP_AZURE_SERVICE_BUS:-rabbitmq}
    ports:
      - "5103:80"

  catalog.api:
    environment:
      - ASPNETCORE_ENVIRONMENT=Development
      - ASPNETCORE_URLS=http://0.0.0.0:80
      - ConnectionString=Server=sql.data;Database=Microsoft.eShopOnContainers.Services.CatalogDb;User Id=sa;Password=Pass@word
<<<<<<< HEAD
      - ExternalCatalogBaseUrl=http://${ESHOP_EXTERNAL_DNS_NAME_OR_IP}:5101    #Local: You need to open your local dev-machine firewall at range 5100-5105.  at range 5100-5105.	  
      - EventBusConnection=rabbitmq
      - UseCustomizationData=True
=======
      - PicBaseUrl=${ESHOP_AZURE_STORAGE_ACCOUNT:-http://localhost:5101/api/v1/pic/}   #Local: You need to open your local dev-machine firewall at range 5100-5105.  at range 5100-5105.	  
      - EventBusConnection=${ESHOP_AZURE_SERVICE_BUS:-rabbitmq}
>>>>>>> a56f99f6
    ports:
      - "5101:80"

  identity.api:
    environment:
      - ASPNETCORE_ENVIRONMENT=Development
      - ASPNETCORE_URLS=http://0.0.0.0:80
      - SpaClient=http://${ESHOP_EXTERNAL_DNS_NAME_OR_IP}:5104
      - XamarinCallback=http://${ESHOP_PROD_EXTERNAL_DNS_NAME_OR_IP}:5105/xamarincallback      #localhost do not work for UWP login, so we have to use "external" IP always
      - ConnectionStrings__DefaultConnection=Server=sql.data;Database=Microsoft.eShopOnContainers.Service.IdentityDb;User Id=sa;Password=Pass@word 
      - MvcClient=http://${ESHOP_EXTERNAL_DNS_NAME_OR_IP}:5100              #Local: You need to open your local dev-machine firewall at range 5100-5105.  
      - UseCustomizationData=True
    ports:
      - "5105:80"

  ordering.api:
    environment:
      - ASPNETCORE_ENVIRONMENT=Development
      - ASPNETCORE_URLS=http://0.0.0.0:80
      - ConnectionString=Server=sql.data;Database=Microsoft.eShopOnContainers.Services.OrderingDb;User Id=sa;Password=Pass@word
      - identityUrl=http://identity.api              #Local: You need to open your local dev-machine firewall at range 5100-5105.  at range 5100-5105. 
<<<<<<< HEAD
      - EventBusConnection=rabbitmq
      - UseCustomizationData=True
=======
      - EventBusConnection=${ESHOP_AZURE_SERVICE_BUS:-rabbitmq}
>>>>>>> a56f99f6
    ports:
      - "5102:80"

  marketing.api:
    environment:
      - ASPNETCORE_ENVIRONMENT=Development
      - ASPNETCORE_URLS=http://0.0.0.0:80
      - ConnectionString=Server=sql.data;Database=Microsoft.eShopOnContainers.Services.MarketingDb;User Id=sa;Password=Pass@word
      - MongoConnectionString=mongodb://nosql.data
      - MongoDatabase=MarketingDb
      - EventBusConnection=rabbitmq
      - ExternalCatalogBaseUrl=http://${ESHOP_EXTERNAL_DNS_NAME_OR_IP}:5110   #Local: You need to open your local dev-machine firewall at range 5100-5105.  at range 5100-5105.	  
      - identityUrl=http://identity.api              #Local: You need to open your local dev-machine firewall at range 5100-5105.  at range 5100-5105. 
    ports:
      - "5110:80"

  webspa:
    environment:
      - ASPNETCORE_ENVIRONMENT=Development
      - ASPNETCORE_URLS=http://0.0.0.0:80
      - CatalogUrl=http://${ESHOP_EXTERNAL_DNS_NAME_OR_IP}:5101
      - OrderingUrl=http://${ESHOP_EXTERNAL_DNS_NAME_OR_IP}:5102
      - IdentityUrl=http://${ESHOP_EXTERNAL_DNS_NAME_OR_IP}:5105              #Local: You need to open your local dev-machine firewall at range 5100-5105.  at range 5100-5105. 
      - BasketUrl=http://${ESHOP_EXTERNAL_DNS_NAME_OR_IP}:5103
      - MarketingUrl=http://${ESHOP_EXTERNAL_DNS_NAME_OR_IP}:5110
      - CatalogUrlHC=http://catalog.api/hc
      - OrderingUrlHC=http://ordering.api/hc
      - IdentityUrlHC=http://identity.api/hc     #Local: Use ${ESHOP_PROD_EXTERNAL_DNS_NAME_OR_IP}, if using external IP or DNS name from browser.          
      - BasketUrlHC=http://basket.api/hc
      - UseCustomizationData=True
    ports:
      - "5104:80"

  webmvc:
    environment:
      - ASPNETCORE_ENVIRONMENT=Development
      - ASPNETCORE_URLS=http://0.0.0.0:80
      - CatalogUrl=http://catalog.api
      - OrderingUrl=http://ordering.api
      - BasketUrl=http://basket.api
      - IdentityUrl=http://10.0.75.1:5105
      - MarketingUrl=http://marketing.api  #Local:  Use 10.0.75.1 in a "Docker for Windows" environment, if using "localhost" from browser. 
                                                 #Remote: Use ${ESHOP_EXTERNAL_DNS_NAME_OR_IP} if using external IP or DNS name from browser. 
      - UseCustomizationData=True
    ports:
      - "5100:80"

  sql.data:
    environment:
      - SA_PASSWORD=Pass@word
      - ACCEPT_EULA=Y
    ports:
      - "5433:1433"

  nosql.data:
    ports:
      - "27017:27017"

  webstatus:
    environment:
      - ASPNETCORE_ENVIRONMENT=Development
      - ASPNETCORE_URLS=http://0.0.0.0:80
      - CatalogUrl=http://catalog.api/hc
      - OrderingUrl=http://ordering.api/hc
      - BasketUrl=http://basket.api/hc
      - IdentityUrl=http://identity.api/hc
      - mvc=http://webmvc/hc
      - spa=http://webspa/hc
    ports:
      - "5107:80"

  payment.api:
    environment:
      - ASPNETCORE_ENVIRONMENT=Development
      - ASPNETCORE_URLS=http://0.0.0.0:5108
      - EventBusConnection=rabbitmq
    ports:
      - "5108:80"

  locations.api:
    environment:
      - ASPNETCORE_ENVIRONMENT=Development
      - ASPNETCORE_URLS=http://0.0.0.0:80
      - ConnectionString=mongodb://nosql.data
      - Database=LocationsDb
      - identityUrl=http://identity.api              #Local: You need to open your local dev-machine firewall at range 5100-5105.  at range 5100-5105. 
      - EventBusConnection=rabbitmq
    ports:
      - "5109:80"<|MERGE_RESOLUTION|>--- conflicted
+++ resolved
@@ -27,14 +27,9 @@
       - ASPNETCORE_ENVIRONMENT=Development
       - ASPNETCORE_URLS=http://0.0.0.0:80
       - ConnectionString=Server=sql.data;Database=Microsoft.eShopOnContainers.Services.CatalogDb;User Id=sa;Password=Pass@word
-<<<<<<< HEAD
-      - ExternalCatalogBaseUrl=http://${ESHOP_EXTERNAL_DNS_NAME_OR_IP}:5101    #Local: You need to open your local dev-machine firewall at range 5100-5105.  at range 5100-5105.	  
-      - EventBusConnection=rabbitmq
-      - UseCustomizationData=True
-=======
       - PicBaseUrl=${ESHOP_AZURE_STORAGE_ACCOUNT:-http://localhost:5101/api/v1/pic/}   #Local: You need to open your local dev-machine firewall at range 5100-5105.  at range 5100-5105.	  
       - EventBusConnection=${ESHOP_AZURE_SERVICE_BUS:-rabbitmq}
->>>>>>> a56f99f6
+      - UseCustomizationData=True
     ports:
       - "5101:80"
 
@@ -56,12 +51,8 @@
       - ASPNETCORE_URLS=http://0.0.0.0:80
       - ConnectionString=Server=sql.data;Database=Microsoft.eShopOnContainers.Services.OrderingDb;User Id=sa;Password=Pass@word
       - identityUrl=http://identity.api              #Local: You need to open your local dev-machine firewall at range 5100-5105.  at range 5100-5105. 
-<<<<<<< HEAD
-      - EventBusConnection=rabbitmq
+      - EventBusConnection=${ESHOP_AZURE_SERVICE_BUS:-rabbitmq}
       - UseCustomizationData=True
-=======
-      - EventBusConnection=${ESHOP_AZURE_SERVICE_BUS:-rabbitmq}
->>>>>>> a56f99f6
     ports:
       - "5102:80"
 
