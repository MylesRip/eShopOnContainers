﻿using System.Globalization;
using System.Windows.Input;
using Xamarin.Forms;
using System.Threading.Tasks;
using eShopOnContainers.Core.Models.User;
using eShopOnContainers.Core.ViewModels.Base;
using eShopOnContainers.Core.Models.Location;
using eShopOnContainers.Core.Services.Location;
using Plugin.Geolocator;
using eShopOnContainers.Core.Services.Settings;

namespace eShopOnContainers.Core.ViewModels
{
    public class SettingsViewModel : ViewModelBase
    {
        private string _titleUseAzureServices;
        private string _descriptionUseAzureServices;
        private bool _useAzureServices;
        private string _titleUseFakeLocation;
        private string _descriptionUseFakeLocation;
        private bool _allowGpsLocation;
        private string _titleAllowGpsLocation;
        private string _descriptionAllowGpsLocation;
        private bool _useFakeLocation;
        private string _endpoint;
        private double _latitude;
        private double _longitude;
        private string _gpsWarningMessage;

        private readonly ISettingsService _settingsService;
        private readonly ILocationService _locationService;

        public SettingsViewModel(ISettingsService settingsService, ILocationService locationService)
        {
            _settingsService = settingsService;
            _locationService = locationService;

            _useAzureServices = _settingsService.UseMocks;
            _endpoint = _settingsService.UrlBase;
            _latitude = double.Parse(_settingsService.Latitude, CultureInfo.CurrentCulture);
            _longitude = double.Parse(_settingsService.Longitude, CultureInfo.CurrentCulture);
            _useFakeLocation = _settingsService.UseFakeLocation;
            _allowGpsLocation = _settingsService.AllowGpsLocation;
            _gpsWarningMessage = string.Empty;
        }

        public string TitleUseAzureServices
        {
            get => _titleUseAzureServices;
            set
            {
                _titleUseAzureServices = value;
                RaisePropertyChanged(() => TitleUseAzureServices);
            }
        }

        public string DescriptionUseAzureServices
        {
            get => _descriptionUseAzureServices;
            set
            {
                _descriptionUseAzureServices = value;
                RaisePropertyChanged(() => DescriptionUseAzureServices);
            }
        }

        public bool UseAzureServices
        {
            get => _useAzureServices;
            set
            {
                _useAzureServices = value;

                UpdateUseAzureServices();

                RaisePropertyChanged(() => UseAzureServices);
            }
        }

        public string TitleUseFakeLocation
        {
            get => _titleUseFakeLocation;
            set
            {
                _titleUseFakeLocation = value;
                RaisePropertyChanged(() => TitleUseFakeLocation);
            }
        }

        public string DescriptionUseFakeLocation
        {
            get => _descriptionUseFakeLocation;
            set
            {
                _descriptionUseFakeLocation = value;
                RaisePropertyChanged(() => DescriptionUseFakeLocation);
            }
        }

        public bool UseFakeLocation
        {
            get => _useFakeLocation;
            set
            {
                _useFakeLocation = value;

                UpdateFakeLocation();

                RaisePropertyChanged(() => UseFakeLocation);
            }
        }

        public string TitleAllowGpsLocation
        {
            get => _titleAllowGpsLocation;
            set
            {
                _titleAllowGpsLocation = value;
                RaisePropertyChanged(() => TitleAllowGpsLocation);
            }
        }

        public string DescriptionAllowGpsLocation
        {
            get => _descriptionAllowGpsLocation;
            set
            {
                _descriptionAllowGpsLocation = value;
                RaisePropertyChanged(() => DescriptionAllowGpsLocation);
            }
        }

        public string GpsWarningMessage
        {
            get => _gpsWarningMessage;
            set
            {
                _gpsWarningMessage = value;
                RaisePropertyChanged(() => GpsWarningMessage);
            }
        }

        public string Endpoint
        {
            get => _endpoint;
            set
            {
                _endpoint = value;

                if (!string.IsNullOrEmpty(_endpoint))
                {
                    UpdateEndpoint();
                }

                RaisePropertyChanged(() => Endpoint);
            }
        }

        public double Latitude
        {
            get => _latitude;
            set
            {
                _latitude = value;

                UpdateLatitude();

                RaisePropertyChanged(() => Latitude);
            }
        }

        public double Longitude
        {
            get => _longitude;
            set
            {
                _longitude = value;

                UpdateLongitude();

                RaisePropertyChanged(() => Longitude);
            }
        }

        public bool AllowGpsLocation
        {
            get => _allowGpsLocation;
            set
            {
                _allowGpsLocation = value;

                UpdateAllowGpsLocation();

                RaisePropertyChanged(() => AllowGpsLocation);
            }
        }

        public bool UserIsLogged => !string.IsNullOrEmpty(_settingsService.AuthAccessToken);

        public ICommand ToggleMockServicesCommand => new Command(async () => await ToggleMockServicesAsync());

        public ICommand ToggleFakeLocationCommand => new Command(ToggleFakeLocationAsync);

        public ICommand ToggleSendLocationCommand => new Command(async () => await ToggleSendLocationAsync());

        public ICommand ToggleAllowGpsLocationCommand => new Command(ToggleAllowGpsLocation);

        public override Task InitializeAsync(object navigationData)
        {
            UpdateInfoUseAzureServices();
            UpdateInfoFakeLocation();
            UpdateInfoAllowGpsLocation();

            return base.InitializeAsync(navigationData);
        }

        private async Task ToggleMockServicesAsync()
        {
<<<<<<< HEAD
            ViewModelLocator.RegisterDependencies(!UseAzureServices);
=======
            ViewModelLocator.UpdateDependencies(!UseAzureServices);
>>>>>>> d2e27b77
            UpdateInfoUseAzureServices();

            var previousPageViewModel = NavigationService.PreviousPageViewModel;
            if (previousPageViewModel != null)
            {
                if (previousPageViewModel is MainViewModel)
                {
                    // Slight delay so that page navigation isn't instantaneous
                    await Task.Delay(1000);
                    if (UseAzureServices)
                    {
<<<<<<< HEAD
                        _settingsService.AuthAccessToken = string.Empty;
                        _settingsService.AuthIdToken = string.Empty;
=======
                        Settings.AuthAccessToken = string.Empty;
                        Settings.AuthIdToken = string.Empty;
>>>>>>> d2e27b77
                        await NavigationService.NavigateToAsync<LoginViewModel>(new LogoutParameter { Logout = true });
                        await NavigationService.RemoveBackStackAsync();
                    }
                }
            }
        }

        private void ToggleFakeLocationAsync()
        {
            ViewModelLocator.UpdateDependencies(!UseAzureServices);
            UpdateInfoFakeLocation();
        }

        private async Task ToggleSendLocationAsync()
        {
            if (!_settingsService.UseMocks)
            {
                var locationRequest = new Location
                {
                    Latitude = _latitude,
                    Longitude = _longitude
                };
                var authToken = _settingsService.AuthAccessToken;

                await _locationService.UpdateUserLocation(locationRequest, authToken);
            }
        }

        private void ToggleAllowGpsLocation()
        {
            UpdateInfoAllowGpsLocation();
        }

        private void UpdateInfoUseAzureServices()
        {
            if (!UseAzureServices)
            {
                TitleUseAzureServices = "Use Mock Services";
                DescriptionUseAzureServices = "Mock Services are simulated objects that mimic the behavior of real services using a controlled approach.";
            }
            else
            {
                TitleUseAzureServices = "Use Microservices/Containers from eShopOnContainers";
                DescriptionUseAzureServices = "When enabling the use of microservices/containers, the app will attempt to use real services deployed as Docker containers at the specified base endpoint, which will must be reachable through the network.";
            }
        }

        private void UpdateInfoFakeLocation()
        {
            if (!UseFakeLocation)
            {
                TitleUseFakeLocation = "Use Real Location";
                DescriptionUseFakeLocation = "When enabling location, the app will attempt to use the location from the device.";

            }
            else
            {
                TitleUseFakeLocation = "Use Fake Location";
                DescriptionUseFakeLocation = "Fake Location data is added for marketing campaign testing.";
            }
        }

        private void UpdateInfoAllowGpsLocation()
        {
            if (!AllowGpsLocation)
            {
                TitleAllowGpsLocation = "GPS Location Disabled";
                DescriptionAllowGpsLocation = "When disabling location, you won't receive location campaigns based upon your location.";
            }
            else
            {
                TitleAllowGpsLocation = "GPS Location Enabled";
                DescriptionAllowGpsLocation = "When enabling location, you'll receive location campaigns based upon your location.";

            }
        }


        private void UpdateUseAzureServices()
        {
            // Save use mocks services to local storage
            _settingsService.UseMocks = !_useAzureServices;
        }

        private void UpdateEndpoint()
        {
            // Update remote endpoint (save to local storage)
            GlobalSetting.Instance.BaseEndpoint = _settingsService.UrlBase = _endpoint;
        }

        private void UpdateFakeLocation()
        {
            _settingsService.UseFakeLocation = _useFakeLocation;
        }

        private void UpdateLatitude()
        {
            // Update fake latitude (save to local storage)
            _settingsService.Latitude = _latitude.ToString();
        }

        private void UpdateLongitude()
        {
            // Update fake longitude (save to local storage)
            _settingsService.Longitude = _longitude.ToString();
        }

        private void UpdateAllowGpsLocation()
        {
            if (_allowGpsLocation)
            {
                var locator = CrossGeolocator.Current;
                if (!locator.IsGeolocationEnabled)
                {
                    _allowGpsLocation = false;
                    GpsWarningMessage = "Enable the GPS sensor on your device";
                }
                else
                {
                    _settingsService.AllowGpsLocation = _allowGpsLocation;
                    GpsWarningMessage = string.Empty;
                }
            }
            else
            {
                _settingsService.AllowGpsLocation = _allowGpsLocation;
            }
        }
    }
}<|MERGE_RESOLUTION|>--- conflicted
+++ resolved
@@ -216,11 +216,7 @@
 
         private async Task ToggleMockServicesAsync()
         {
-<<<<<<< HEAD
-            ViewModelLocator.RegisterDependencies(!UseAzureServices);
-=======
             ViewModelLocator.UpdateDependencies(!UseAzureServices);
->>>>>>> d2e27b77
             UpdateInfoUseAzureServices();
 
             var previousPageViewModel = NavigationService.PreviousPageViewModel;
@@ -232,13 +228,9 @@
                     await Task.Delay(1000);
                     if (UseAzureServices)
                     {
-<<<<<<< HEAD
                         _settingsService.AuthAccessToken = string.Empty;
                         _settingsService.AuthIdToken = string.Empty;
-=======
-                        Settings.AuthAccessToken = string.Empty;
-                        Settings.AuthIdToken = string.Empty;
->>>>>>> d2e27b77
+
                         await NavigationService.NavigateToAsync<LoginViewModel>(new LogoutParameter { Logout = true });
                         await NavigationService.RemoveBackStackAsync();
                     }
