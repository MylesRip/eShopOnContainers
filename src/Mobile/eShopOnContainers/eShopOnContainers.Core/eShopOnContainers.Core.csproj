--- conflicted
+++ resolved
@@ -58,12 +58,10 @@
     <Compile Include="Converters\ItemsToHeightConverter.cs" />
     <Compile Include="Converters\ItemTappedEventArgsConverter.cs" />
     <Compile Include="Converters\ToUpperConverter.cs" />
-<<<<<<< HEAD
     <Compile Include="Converters\WebNavigatedEventArgsConverter.cs" />
     <Compile Include="Effects\LineColorEffect.cs" />
-=======
->>>>>>> d934185e
     <Compile Include="Exceptions\ServiceAuthenticationException.cs" />
+    <Compile Include="Extensions\AnimationExtension.cs" />
     <Compile Include="Extensions\ObservableExtension.cs" />
     <Compile Include="GlobalSettings.cs" />
     <Compile Include="Helpers\EasingHelper.cs" />
