﻿.esh-identity {
  line-height: 3rem;
  position: relative;
  text-align: right;
}

.esh-identity-section {
  display: inline-block;
  width: 100%;
}

.esh-identity-name {
  display: inline-block;
}

.esh-identity-name--upper {
  text-transform: uppercase;
}

@media screen and (max-width: 768px) {
  .esh-identity-name {
    font-size: 0.85rem;
  }
}

.esh-identity-image {
  display: inline-block;
}

.esh-identity-drop {
<<<<<<< HEAD
    background: #FFFFFF;
    height: 0rem;
    min-width: 14rem;
    right: 0;
    overflow: hidden;
    padding: .5rem;
    position: absolute;
    top: 2.5rem;
    transition: height 0.35s;
}

.esh-identity:hover .esh-identity-drop {
    border: 1px solid #EEEEEE;
    height: 9.5rem;
    transition: height 0.35s;
=======
  background: #FFFFFF;
  height: 0;
  min-width: 14rem;
  overflow: hidden;
  padding: .5rem;
  position: absolute;
  right: 0;
  top: 2.5rem;
  transition: height 0.35s;
}

.esh-identity:hover .esh-identity-drop {
  border: 1px solid #EEEEEE;
  height: 7rem;
  transition: height 0.35s;
>>>>>>> a6cef800
}

.esh-identity-item {
  cursor: pointer;
  transition: color 0.35s;
}

.esh-identity-item:hover {
  color: #75b918;
  transition: color 0.35s;
}
<|MERGE_RESOLUTION|>--- conflicted
+++ resolved
@@ -28,23 +28,6 @@
 }
 
 .esh-identity-drop {
-<<<<<<< HEAD
-    background: #FFFFFF;
-    height: 0rem;
-    min-width: 14rem;
-    right: 0;
-    overflow: hidden;
-    padding: .5rem;
-    position: absolute;
-    top: 2.5rem;
-    transition: height 0.35s;
-}
-
-.esh-identity:hover .esh-identity-drop {
-    border: 1px solid #EEEEEE;
-    height: 9.5rem;
-    transition: height 0.35s;
-=======
   background: #FFFFFF;
   height: 0;
   min-width: 14rem;
@@ -60,7 +43,6 @@
   border: 1px solid #EEEEEE;
   height: 7rem;
   transition: height 0.35s;
->>>>>>> a6cef800
 }
 
 .esh-identity-item {
