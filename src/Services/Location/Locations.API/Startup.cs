--- conflicted
+++ resolved
@@ -172,10 +172,6 @@
             app.UseRouting();
             ConfigureAuth(app);
 
-<<<<<<< HEAD
-            app.UseRouting();
-=======
->>>>>>> de36e8c0
             app.UseEndpoints(endpoints =>
             {
                 endpoints.MapDefaultControllerRoute();
