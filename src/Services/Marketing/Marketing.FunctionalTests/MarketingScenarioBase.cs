--- conflicted
+++ resolved
@@ -32,32 +32,15 @@
                 })
                 .CaptureStartupErrors(true)
                 .UseStartup<MarketingTestsStartup>();
-<<<<<<< HEAD
-            
-=======
 
->>>>>>> ceb3d9b0
             var testServer =  new TestServer(hostBuilder);
-
-            using (var scope = testServer.Services.CreateScope())
-            {
-                var services = scope.ServiceProvider;
-
-                var logger = services.GetRequiredService<ILogger<MarketingScenarioBase>>();
-                var settings = services.GetRequiredService<IOptions<MarketingSettings>>();
-                logger.LogError("connectionString " + settings.Value.ConnectionString);
-            }
 
             testServer.Host
                .MigrateDbContext<MarketingContext>((context, services) =>
                {
                    var logger = services.GetService<ILogger<MarketingContextSeed>>();
 
-<<<<<<< HEAD
                    logger.LogError("Migrating MarketingContextSeed");
-=======
-                    logger.LogError("Migrating MarketingContextSeed");
->>>>>>> ceb3d9b0
                    new MarketingContextSeed()
                        .SeedAsync(context, logger)
                        .Wait();
