﻿namespace Microsoft.eShopOnContainers.Services.Catalog.API.Infrastructure
{
    using EntityFrameworkCore;
    using Microsoft.AspNetCore.Builder;
    using System.Collections.Generic;
    using System.Linq;
    using System.Threading.Tasks;

    public class CatalogContextSeed
    {
        public static async Task SeedAsync(IApplicationBuilder applicationBuilder)
        {
            var context = (CatalogContext)applicationBuilder
                .ApplicationServices.GetService(typeof(CatalogContext));

            using (context)
            {
<<<<<<< HEAD
                context.Database.EnsureCreated();
=======
                context.Database.Migrate();
>>>>>>> 3e001b40

                if (!context.CatalogBrands.Any())
                {
                    context.CatalogBrands.AddRange(
                        GetPreconfiguredCatalogBrands());

                    await context.SaveChangesAsync();
                }

                if (!context.CatalogTypes.Any())
                {
                    context.CatalogTypes.AddRange(
                        GetPreconfiguredCatalogTypes());

                    await context.SaveChangesAsync();
                }

                if (!context.CatalogItems.Any())
                {
                    context.CatalogItems.AddRange(
                        GetPreconfiguredItems());

                    await context.SaveChangesAsync();
                }
            }
        }

        static IEnumerable<CatalogBrand> GetPreconfiguredCatalogBrands()
        {
            return new List<CatalogBrand>()
            {
                new CatalogBrand() { Brand="Azure"},
                new CatalogBrand() { Brand = "Visual Studio" }
            };
        }

        static IEnumerable<CatalogType> GetPreconfiguredCatalogTypes()
        {
            return new List<CatalogType>()
            {
                new CatalogType() { Type="Mug"},
                new CatalogType() { Type = "T-Shirt" }
            };
        }

        static IEnumerable<CatalogItem> GetPreconfiguredItems()
        {
            return new List<CatalogItem>()
            {
                new CatalogItem() { CatalogTypeId=2,CatalogBrandId=2, Description = "Roslyn Red T-Shirt", Name = "Roslyn Red T-Shirt", Price = 12, PictureUri = "https://fakeimg.pl/370x240/EEEEEE/000/?text=RoslynRedT-Shirt"  },
                new CatalogItem() { CatalogTypeId=1,CatalogBrandId=2, Description = "Cupt Black & White Mug", Name = "Cupt Black & White Mug", Price= 17, PictureUri = "https://fakeimg.pl/370x240/EEEEEE/000/?text=CuptBlack&WhiteMug" },
                new CatalogItem() { CatalogTypeId=2,CatalogBrandId=2, Description = "Prism White T-Shirt", Name = "Prism White T-Shirt", Price = 12, PictureUri = "http://fakeimg.pl/370x240/EEEEEE/000/?text=.PrismWhiteT-Shirt" },
                new CatalogItem() { CatalogTypeId=2,CatalogBrandId=1, Description = ".NET Bot Black Sweatshirt", Name = ".NET Bot Black Sweatshirt", Price = 19.5M, PictureUri = "http://fakeimg.pl/370x240/EEEEEE/000/?text=.NETBotBlack" },
            };
        }
    }
}<|MERGE_RESOLUTION|>--- conflicted
+++ resolved
@@ -15,11 +15,7 @@
 
             using (context)
             {
-<<<<<<< HEAD
-                context.Database.EnsureCreated();
-=======
                 context.Database.Migrate();
->>>>>>> 3e001b40
 
                 if (!context.CatalogBrands.Any())
                 {
