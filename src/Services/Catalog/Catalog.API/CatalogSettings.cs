--- conflicted
+++ resolved
@@ -5,12 +5,7 @@
         public string PicBaseUrl { get;set;}
 
         public string EventBusConnection { get; set; }
-<<<<<<< HEAD
-
-        public string ServiceBusConnectionString { get; set; }
 
         public bool AzureStorageEnabled { get; set; }
-=======
->>>>>>> 18167186
     }
 }