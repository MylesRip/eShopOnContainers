﻿namespace Microsoft.eShopOnContainers.Services.Catalog.API
{
    public class CatalogSettings
    {
        public string PicBaseUrl { get;set;}

        public string EventBusConnection { get; set; }

<<<<<<< HEAD
        public bool UseCustomizationData { get; set; }
=======
        public bool AzureStorageEnabled { get; set; }
>>>>>>> a56f99f6
    }
}<|MERGE_RESOLUTION|>--- conflicted
+++ resolved
@@ -6,10 +6,7 @@
 
         public string EventBusConnection { get; set; }
 
-<<<<<<< HEAD
         public bool UseCustomizationData { get; set; }
-=======
-        public bool AzureStorageEnabled { get; set; }
->>>>>>> a56f99f6
+	public bool AzureStorageEnabled { get; set; }
     }
 }