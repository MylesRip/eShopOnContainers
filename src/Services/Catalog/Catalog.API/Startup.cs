﻿namespace Microsoft.eShopOnContainers.Services.Catalog.API
{
    using Autofac;
    using Autofac.Extensions.DependencyInjection;
    using global::Catalog.API.Infrastructure.Filters;
    using global::Catalog.API.IntegrationEvents;
    using Microsoft.AspNetCore.Builder;
    using Microsoft.AspNetCore.Hosting;
    using Microsoft.Azure.ServiceBus;
    using Microsoft.EntityFrameworkCore;
    using Microsoft.EntityFrameworkCore.Infrastructure;
    using Microsoft.eShopOnContainers.BuildingBlocks.EventBus;
    using Microsoft.eShopOnContainers.BuildingBlocks.EventBus.Abstractions;
    using Microsoft.eShopOnContainers.BuildingBlocks.EventBusRabbitMQ;
    using Microsoft.eShopOnContainers.BuildingBlocks.EventBusServiceBus;
    using Microsoft.eShopOnContainers.BuildingBlocks.IntegrationEventLogEF;
    using Microsoft.eShopOnContainers.BuildingBlocks.IntegrationEventLogEF.Services;
    using Microsoft.eShopOnContainers.Services.Catalog.API.Infrastructure;
    using Microsoft.eShopOnContainers.Services.Catalog.API.IntegrationEvents.EventHandling;
    using Microsoft.eShopOnContainers.Services.Catalog.API.IntegrationEvents.Events;
    using Microsoft.Extensions.Configuration;
    using Microsoft.Extensions.DependencyInjection;
    using Microsoft.Extensions.HealthChecks;
    using Microsoft.Extensions.Logging;
    using Microsoft.Extensions.Options;
    using Polly;
    using RabbitMQ.Client;
    using System;
    using System.Data.Common;
    using System.Data.SqlClient;
    using System.Reflection;
    using System.Threading.Tasks;

    public class Startup
    {
        public IConfigurationRoot Configuration { get; }

        public Startup(IHostingEnvironment env)
        {
            var builder = new ConfigurationBuilder()
                .SetBasePath(env.ContentRootPath)
                .AddJsonFile($"settings.json", optional: false, reloadOnChange: true)
                .AddJsonFile($"settings.{env.EnvironmentName}.json", optional: true);

            if (env.IsDevelopment())
            {
                builder.AddUserSecrets(typeof(Startup).GetTypeInfo().Assembly);
            }

            builder.AddEnvironmentVariables();

            Configuration = builder.Build();
        }

        public IServiceProvider ConfigureServices(IServiceCollection services)
        {
            // Add framework services.

            services.AddHealthChecks(checks =>
            {
                var minutes = 1;
                if (int.TryParse(Configuration["HealthCheck:Timeout"], out var minutesParsed))
                {
                    minutes = minutesParsed;
                }
                checks.AddSqlCheck("CatalogDb", Configuration["ConnectionString"], TimeSpan.FromMinutes(minutes));
            });

            services.AddMvc(options =>
            {
                options.Filters.Add(typeof(HttpGlobalExceptionFilter));
            }).AddControllersAsServices();

            services.AddDbContext<CatalogContext>(options =>
            {
                options.UseSqlServer(Configuration["ConnectionString"],
                                     sqlServerOptionsAction: sqlOptions =>
                                     {
                                         sqlOptions.MigrationsAssembly(typeof(Startup).GetTypeInfo().Assembly.GetName().Name);
                                         //Configuring Connection Resiliency: https://docs.microsoft.com/en-us/ef/core/miscellaneous/connection-resiliency 
                                         sqlOptions.EnableRetryOnFailure(maxRetryCount: 5, maxRetryDelay: TimeSpan.FromSeconds(30), errorNumbersToAdd: null);
                                     });

                // Changing default behavior when client evaluation occurs to throw. 
                // Default in EF Core would be to log a warning when client evaluation is performed.
                options.ConfigureWarnings(warnings => warnings.Throw(RelationalEventId.QueryClientEvaluationWarning));
                //Check Client vs. Server evaluation: https://docs.microsoft.com/en-us/ef/core/querying/client-eval
            });

            services.Configure<CatalogSettings>(Configuration);

            // Add framework services.
            services.AddSwaggerGen(options =>
            {
                options.DescribeAllEnumsAsStrings();
                options.SwaggerDoc("v1", new Swashbuckle.AspNetCore.Swagger.Info
                {
                    Title = "eShopOnContainers - Catalog HTTP API",
                    Version = "v1",
                    Description = "The Catalog Microservice HTTP API. This is a Data-Driven/CRUD microservice sample",
                    TermsOfService = "Terms Of Service"
                });
            });

            services.AddCors(options =>
            {
                options.AddPolicy("CorsPolicy",
                    builder => builder.AllowAnyOrigin()
                    .AllowAnyMethod()
                    .AllowAnyHeader()
                    .AllowCredentials());
            });

            services.AddTransient<Func<DbConnection, IIntegrationEventLogService>>(
                sp => (DbConnection c) => new IntegrationEventLogService(c));

            services.AddTransient<ICatalogIntegrationEventService, CatalogIntegrationEventService>();

            if (Configuration.GetValue<bool>("AzureServiceBusEnabled"))
            {
                services.AddSingleton<IServiceBusPersisterConnection>(sp =>
                {
                    var settings = sp.GetRequiredService<IOptions<CatalogSettings>>().Value;
                    var logger = sp.GetRequiredService<ILogger<DefaultServiceBusPersisterConnection>>();

                    var serviceBusConnection = new ServiceBusConnectionStringBuilder(settings.EventBusConnection);

<<<<<<< HEAD
                    return new DefaultServiceBusPersisterConnection(serviceBusConnection, logger);
                });
            }
            else
            {
                services.AddSingleton<IRabbitMQPersistentConnection>(sp =>
                {
                    var settings = sp.GetRequiredService<IOptions<CatalogSettings>>().Value;
                    var logger = sp.GetRequiredService<ILogger<DefaultRabbitMQPersistentConnection>>();
                    var factory = new ConnectionFactory()
                    {
                        HostName = settings.EventBusConnection
                    };

                    return new DefaultRabbitMQPersistentConnection(factory, logger);
                });
            }

            RegisterEventBus(services);
=======
            RegisterServiceBus(services);

            var container = new ContainerBuilder();
            container.Populate(services);
            return new AutofacServiceProvider(container.Build());
>>>>>>> 636ec014
        }

        public void Configure(IApplicationBuilder app, IHostingEnvironment env, ILoggerFactory loggerFactory)
        {
            //Configure logs

            loggerFactory.AddConsole(Configuration.GetSection("Logging"));
            loggerFactory.AddDebug();

            app.UseCors("CorsPolicy");

            app.UseMvcWithDefaultRoute();

            app.UseSwagger()
              .UseSwaggerUI(c =>
              {
                  c.SwaggerEndpoint("/swagger/v1/swagger.json", "My API V1");
              });

            var context = (CatalogContext)app
                        .ApplicationServices.GetService(typeof(CatalogContext));

            WaitForSqlAvailabilityAsync(context, loggerFactory, app).Wait();

            ConfigureEventBus(app);

            var integrationEventLogContext = new IntegrationEventLogContext(
                new DbContextOptionsBuilder<IntegrationEventLogContext>()
                .UseSqlServer(Configuration["ConnectionString"], b => b.MigrationsAssembly("Catalog.API"))
                .Options);

            integrationEventLogContext.Database.Migrate();

            ConfigureEventBus(app);
        }

        private async Task WaitForSqlAvailabilityAsync(CatalogContext ctx, ILoggerFactory loggerFactory, IApplicationBuilder app, int retries = 0)
        {
            var logger = loggerFactory.CreateLogger(nameof(Startup));
            var policy = CreatePolicy(retries, logger, nameof (WaitForSqlAvailabilityAsync));
            await policy.ExecuteAsync(async () =>
            {
                await CatalogContextSeed.SeedAsync(app, loggerFactory);
            });

        }

        private Policy CreatePolicy(int retries, ILogger logger, string prefix)
        {
            return Policy.Handle<SqlException>().
                WaitAndRetryAsync(
                    retryCount: retries,
                    sleepDurationProvider: retry => TimeSpan.FromSeconds(5),
                    onRetry: (exception, timeSpan, retry, ctx) =>
                    {
                        logger.LogTrace($"[{prefix}] Exception {exception.GetType().Name} with message ${exception.Message} detected on attempt {retry} of {retries}");
                    }
                );
        }

        private void RegisterServiceBus(IServiceCollection services)
        {
            services.AddSingleton<IEventBusSubscriptionsManager, InMemoryEventBusSubscriptionsManager>();
            services.AddSingleton<IEventBus, EventBusRabbitMQ>();

            services.AddTransient<IIntegrationEventHandler<OrderStatusChangedToAwaitingValidationIntegrationEvent>,
                OrderStatusChangedToAwaitingValidationIntegrationEventHandler>();
            services.AddTransient<IIntegrationEventHandler<OrderStatusChangedToPaidIntegrationEvent>,
                OrderStatusChangedToPaidIntegrationEventHandler>();
        }

        private void ConfigureEventBus(IApplicationBuilder app)
        {
            var eventBus = app.ApplicationServices.GetRequiredService<IEventBus>();

            eventBus.Subscribe<OrderStatusChangedToAwaitingValidationIntegrationEvent, 
                IIntegrationEventHandler<OrderStatusChangedToAwaitingValidationIntegrationEvent>>();
            eventBus.Subscribe<OrderStatusChangedToPaidIntegrationEvent, 
                IIntegrationEventHandler<OrderStatusChangedToPaidIntegrationEvent>>();
        }

        private void RegisterEventBus(IServiceCollection services)
        {
            if (Configuration.GetValue<bool>("AzureServiceBusEnabled"))
            {
                services.AddSingleton<IEventBus, EventBusServiceBus>(sp =>
                {
                    var serviceBusPersisterConnection = sp.GetRequiredService<IServiceBusPersisterConnection>();
                    var logger = sp.GetRequiredService<ILogger<EventBusServiceBus>>();
                    var eventBusSubcriptionsManager = sp.GetRequiredService<IEventBusSubscriptionsManager>();
                    var subscriptionClientName = Configuration["SubscriptionClientName"];

                    return new EventBusServiceBus(serviceBusPersisterConnection, logger,
                        eventBusSubcriptionsManager, subscriptionClientName);
                });
            }
            else
            {
                services.AddSingleton<IEventBus, EventBusRabbitMQ>();
            }

            services.AddSingleton<IEventBusSubscriptionsManager, InMemoryEventBusSubscriptionsManager>();
        }
        protected virtual void ConfigureEventBus(IApplicationBuilder app)
        {
            var eventBus = app.ApplicationServices.GetRequiredService<IEventBus>();
        }
    }
}<|MERGE_RESOLUTION|>--- conflicted
+++ resolved
@@ -125,7 +125,6 @@
 
                     var serviceBusConnection = new ServiceBusConnectionStringBuilder(settings.EventBusConnection);
 
-<<<<<<< HEAD
                     return new DefaultServiceBusPersisterConnection(serviceBusConnection, logger);
                 });
             }
@@ -145,13 +144,11 @@
             }
 
             RegisterEventBus(services);
-=======
-            RegisterServiceBus(services);
 
             var container = new ContainerBuilder();
             container.Populate(services);
             return new AutofacServiceProvider(container.Build());
->>>>>>> 636ec014
+            
         }
 
         public void Configure(IApplicationBuilder app, IHostingEnvironment env, ILoggerFactory loggerFactory)
@@ -184,8 +181,6 @@
                 .Options);
 
             integrationEventLogContext.Database.Migrate();
-
-            ConfigureEventBus(app);
         }
 
         private async Task WaitForSqlAvailabilityAsync(CatalogContext ctx, ILoggerFactory loggerFactory, IApplicationBuilder app, int retries = 0)
@@ -212,49 +207,33 @@
                 );
         }
 
-        private void RegisterServiceBus(IServiceCollection services)
-        {
+        private void RegisterEventBus(IServiceCollection services)
+        {
+            if (Configuration.GetValue<bool>("AzureServiceBusEnabled"))
+            {
+                services.AddSingleton<IEventBus, EventBusServiceBus>(sp =>
+                {
+                    var serviceBusPersisterConnection = sp.GetRequiredService<IServiceBusPersisterConnection>();
+                    var logger = sp.GetRequiredService<ILogger<EventBusServiceBus>>();
+                    var eventBusSubcriptionsManager = sp.GetRequiredService<IEventBusSubscriptionsManager>();
+                    var subscriptionClientName = Configuration["SubscriptionClientName"];
+
+                    return new EventBusServiceBus(serviceBusPersisterConnection, logger,
+                        eventBusSubcriptionsManager, subscriptionClientName);
+                });
+                
+            }
+            else
+            {
+                services.AddSingleton<IEventBus, EventBusRabbitMQ>();
+            }
+
             services.AddSingleton<IEventBusSubscriptionsManager, InMemoryEventBusSubscriptionsManager>();
-            services.AddSingleton<IEventBus, EventBusRabbitMQ>();
-
             services.AddTransient<IIntegrationEventHandler<OrderStatusChangedToAwaitingValidationIntegrationEvent>,
                 OrderStatusChangedToAwaitingValidationIntegrationEventHandler>();
             services.AddTransient<IIntegrationEventHandler<OrderStatusChangedToPaidIntegrationEvent>,
                 OrderStatusChangedToPaidIntegrationEventHandler>();
         }
-
-        private void ConfigureEventBus(IApplicationBuilder app)
-        {
-            var eventBus = app.ApplicationServices.GetRequiredService<IEventBus>();
-
-            eventBus.Subscribe<OrderStatusChangedToAwaitingValidationIntegrationEvent, 
-                IIntegrationEventHandler<OrderStatusChangedToAwaitingValidationIntegrationEvent>>();
-            eventBus.Subscribe<OrderStatusChangedToPaidIntegrationEvent, 
-                IIntegrationEventHandler<OrderStatusChangedToPaidIntegrationEvent>>();
-        }
-
-        private void RegisterEventBus(IServiceCollection services)
-        {
-            if (Configuration.GetValue<bool>("AzureServiceBusEnabled"))
-            {
-                services.AddSingleton<IEventBus, EventBusServiceBus>(sp =>
-                {
-                    var serviceBusPersisterConnection = sp.GetRequiredService<IServiceBusPersisterConnection>();
-                    var logger = sp.GetRequiredService<ILogger<EventBusServiceBus>>();
-                    var eventBusSubcriptionsManager = sp.GetRequiredService<IEventBusSubscriptionsManager>();
-                    var subscriptionClientName = Configuration["SubscriptionClientName"];
-
-                    return new EventBusServiceBus(serviceBusPersisterConnection, logger,
-                        eventBusSubcriptionsManager, subscriptionClientName);
-                });
-            }
-            else
-            {
-                services.AddSingleton<IEventBus, EventBusRabbitMQ>();
-            }
-
-            services.AddSingleton<IEventBusSubscriptionsManager, InMemoryEventBusSubscriptionsManager>();
-        }
         protected virtual void ConfigureEventBus(IApplicationBuilder app)
         {
             var eventBus = app.ApplicationServices.GetRequiredService<IEventBus>();
