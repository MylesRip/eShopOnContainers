--- conflicted
+++ resolved
@@ -47,9 +47,6 @@
             return Ok(basket);
         }
 
-<<<<<<< HEAD
-        // DELETE /id
-=======
         [Route("checkout")]
         [HttpPost]
         public async Task<IActionResult> Checkout([FromBody]BasketCheckout basketCheckout, [FromHeader(Name = "x-requestid")] string requestId)
@@ -77,7 +74,6 @@
         }
 
         // DELETE api/values/5
->>>>>>> e8dbf0c1
         [HttpDelete("{id}")]
         public void Delete(string id)
         {
