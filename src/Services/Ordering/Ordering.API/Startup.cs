﻿namespace Microsoft.eShopOnContainers.Services.Ordering.API
{
    using AspNetCore.Http;
    using Autofac;
    using Autofac.Extensions.DependencyInjection;
    using global::Ordering.API.Application.IntegrationEvents;
    using global::Ordering.API.Application.IntegrationEvents.Events;
    using global::Ordering.API.Infrastructure.Middlewares;
    using global::Ordering.API.Application.IntegrationCommands.Commands;
    using global::Ordering.API.Application.IntegrationEvents.Events;
    using global::Ordering.API.Application.Sagas;
    using Infrastructure;
    using Infrastructure.Auth;
    using Infrastructure.AutofacModules;
    using Infrastructure.Filters;
    using Infrastructure.Services;
    using Microsoft.AspNetCore.Builder;
    using Microsoft.AspNetCore.Hosting;
    using Microsoft.EntityFrameworkCore;
    using Microsoft.eShopOnContainers.BuildingBlocks.EventBus;
    using Microsoft.eShopOnContainers.BuildingBlocks.EventBus.Abstractions;
    using Microsoft.eShopOnContainers.BuildingBlocks.EventBusRabbitMQ;
    using Microsoft.eShopOnContainers.BuildingBlocks.IntegrationEventLogEF;
    using Microsoft.eShopOnContainers.BuildingBlocks.IntegrationEventLogEF.Services;
    using Microsoft.Extensions.Configuration;
    using Microsoft.Extensions.DependencyInjection;
    using Microsoft.Extensions.HealthChecks;
    using Microsoft.Extensions.Logging;
    using Ordering.Infrastructure;
    using RabbitMQ.Client;
    using System;
    using System.Data.Common;
    using System.Reflection;
    using global::Ordering.API.Application.IntegrationEvents.EventHandling;

    public class Startup
    {
        public Startup(IHostingEnvironment env)
        {
            var builder = new ConfigurationBuilder()
                .SetBasePath(env.ContentRootPath)
                .AddJsonFile("settings.json", optional: true, reloadOnChange: true)
                .AddJsonFile($"settings.{env.EnvironmentName}.json", optional: true);

            if (env.IsDevelopment())
            {
                builder.AddUserSecrets(typeof(Startup).GetTypeInfo().Assembly);
            }

            builder.AddEnvironmentVariables();

            Configuration = builder.Build();
        }

        public IConfigurationRoot Configuration { get; }

        public IServiceProvider ConfigureServices(IServiceCollection services)
        {
            // Add framework services.
            services.AddMvc(options =>
            {
                options.Filters.Add(typeof(HttpGlobalExceptionFilter));                
            }).AddControllersAsServices();  //Injecting Controllers themselves thru DI
                                            //For further info see: http://docs.autofac.org/en/latest/integration/aspnetcore.html#controllers-as-services


            services.AddHealthChecks(checks =>
            {
                checks.AddSqlCheck("OrderingDb", Configuration["ConnectionString"]);
            });
            
            services.AddEntityFrameworkSqlServer()
                    .AddDbContext<OrderingContext>(options =>
                    {
                        options.UseSqlServer(Configuration["ConnectionString"],
                            sqlServerOptionsAction: sqlOptions =>
                            {
                                sqlOptions.MigrationsAssembly(typeof(Startup).GetTypeInfo().Assembly.GetName().Name);
                                sqlOptions.EnableRetryOnFailure(maxRetryCount: 5, maxRetryDelay: TimeSpan.FromSeconds(30), errorNumbersToAdd: null);
                            });                                       
                        },
                        ServiceLifetime.Scoped  //Showing explicitly that the DbContext is shared across the HTTP request scope (graph of objects started in the HTTP request)
                    );

            services.AddSwaggerGen();
            services.ConfigureSwaggerGen(options =>
            {
                options.OperationFilter<AuthorizationHeaderParameterOperationFilter>();
                options.DescribeAllEnumsAsStrings();
                options.SingleApiVersion(new Swashbuckle.Swagger.Model.Info()
                {
                    Title = "Ordering HTTP API",
                    Version = "v1",
                    Description = "The Ordering Service HTTP API",
                    TermsOfService = "Terms Of Service"
                });
            });

            services.AddCors(options =>
            {
                options.AddPolicy("CorsPolicy",
                    builder => builder.AllowAnyOrigin()
                    .AllowAnyMethod()
                    .AllowAnyHeader()
                    .AllowCredentials());
            });

            // Add application services.
            services.AddSingleton<IHttpContextAccessor, HttpContextAccessor>();
            services.AddTransient<IIdentityService, IdentityService>();
            services.AddTransient<Func<DbConnection, IIntegrationEventLogService>>(
                sp => (DbConnection c) => new IntegrationEventLogService(c));            
            var serviceProvider = services.BuildServiceProvider();
            services.AddTransient<IOrderingIntegrationEventService, OrderingIntegrationEventService>();

            services.AddSingleton<IRabbitMQPersistentConnection>(sp =>
            {
                var logger = sp.GetRequiredService<ILogger<DefaultRabbitMQPersistentConnection>>();

                var factory = new ConnectionFactory()
                {
                    HostName = Configuration["EventBusConnection"]
                };

                return new DefaultRabbitMQPersistentConnection(factory, logger);
            });


            services.AddSingleton<IEventBusSubscriptionsManager, InMemoryEventBusSubscriptionsManager>();
            services.AddSingleton<IEventBus, EventBusRabbitMQ>();
<<<<<<< HEAD
            services.AddTransient<IIntegrationEventHandler, UserCheckoutAcceptedIntegrationEventHandler>();
            services.AddTransient<IIntegrationEventHandler<ConfirmGracePeriodCommandMsg>, OrderProcessSaga>();
=======

            services.AddTransient<UserCheckoutAcceptedIntegrationEventHandler>();
            services.AddTransient<OrderProcessSaga>();
>>>>>>> 7fc63fe1
            services.AddTransient<OrderStockConfirmedIntegrationEventHandler>();
            services.AddTransient<OrderStockNotConfirmedIntegrationEventHandler>();
            services.AddOptions();

            //configure autofac

            var container = new ContainerBuilder();
            container.Populate(services);

            container.RegisterModule(new MediatorModule());
            container.RegisterModule(new ApplicationModule(Configuration["ConnectionString"]));

            return new AutofacServiceProvider(container.Build());
        }


        public void Configure(IApplicationBuilder app, IHostingEnvironment env, ILoggerFactory loggerFactory)
        {
            loggerFactory.AddConsole(Configuration.GetSection("Logging"));
            loggerFactory.AddDebug();
            
            app.UseCors("CorsPolicy");

            app.UseFailingMiddleware();

            ConfigureAuth(app);
            app.UseMvcWithDefaultRoute();

            app.UseSwagger()
                .UseSwaggerUi();

            OrderingContextSeed.SeedAsync(app).Wait();
            ConfigureEventBus(app);

            var integrationEventLogContext = new IntegrationEventLogContext(
                new DbContextOptionsBuilder<IntegrationEventLogContext>()
                .UseSqlServer(Configuration["ConnectionString"], b => b.MigrationsAssembly("Ordering.API"))
                .Options);
            integrationEventLogContext.Database.Migrate();

        }

        private void ConfigureEventBus(IApplicationBuilder app)
        {
            var eventBus = app.ApplicationServices.GetRequiredService<IEventBus>();
<<<<<<< HEAD

            eventBus.Subscribe<UserCheckoutAcceptedIntegrationEvent,IIntegrationEventHandler<UserCheckoutAcceptedIntegrationEvent>>(
                () => app.ApplicationServices.GetRequiredService<IIntegrationEventHandler<UserCheckoutAcceptedIntegrationEvent>>());

            eventBus.Subscribe<ConfirmGracePeriodCommandMsg, IIntegrationEventHandler<ConfirmGracePeriodCommandMsg>>
                (() => app.ApplicationServices.GetRequiredService<IIntegrationEventHandler<ConfirmGracePeriodCommandMsg>>());

            eventBus.Subscribe<OrderStockConfirmedIntegrationEvent, OrderStockConfirmedIntegrationEventHandler>
                (() => app.ApplicationServices.GetRequiredService<OrderStockConfirmedIntegrationEventHandler>());
=======
            eventBus.SubscribeDynamic<UserCheckoutAcceptedIntegrationEventHandler>("UserCheckoutAccepted");
>>>>>>> 7fc63fe1

            eventBus.Subscribe<ConfirmGracePeriodCommandMsg, OrderProcessSaga>();
            eventBus.Subscribe<OrderStockConfirmedIntegrationEvent, OrderStockConfirmedIntegrationEventHandler>();
            eventBus.Subscribe<OrderStockNotConfirmedIntegrationEvent, OrderStockNotConfirmedIntegrationEventHandler>();
        }

        protected virtual void ConfigureAuth(IApplicationBuilder app)
        {
            var identityUrl = Configuration.GetValue<string>("IdentityUrl");
            app.UseIdentityServerAuthentication(new IdentityServerAuthenticationOptions
            {
                Authority = identityUrl.ToString(),
                ScopeName = "orders",
                RequireHttpsMetadata = false
            });
        }
    }
}<|MERGE_RESOLUTION|>--- conflicted
+++ resolved
@@ -128,14 +128,8 @@
 
             services.AddSingleton<IEventBusSubscriptionsManager, InMemoryEventBusSubscriptionsManager>();
             services.AddSingleton<IEventBus, EventBusRabbitMQ>();
-<<<<<<< HEAD
             services.AddTransient<IIntegrationEventHandler, UserCheckoutAcceptedIntegrationEventHandler>();
             services.AddTransient<IIntegrationEventHandler<ConfirmGracePeriodCommandMsg>, OrderProcessSaga>();
-=======
-
-            services.AddTransient<UserCheckoutAcceptedIntegrationEventHandler>();
-            services.AddTransient<OrderProcessSaga>();
->>>>>>> 7fc63fe1
             services.AddTransient<OrderStockConfirmedIntegrationEventHandler>();
             services.AddTransient<OrderStockNotConfirmedIntegrationEventHandler>();
             services.AddOptions();
@@ -181,7 +175,6 @@
         private void ConfigureEventBus(IApplicationBuilder app)
         {
             var eventBus = app.ApplicationServices.GetRequiredService<IEventBus>();
-<<<<<<< HEAD
 
             eventBus.Subscribe<UserCheckoutAcceptedIntegrationEvent,IIntegrationEventHandler<UserCheckoutAcceptedIntegrationEvent>>(
                 () => app.ApplicationServices.GetRequiredService<IIntegrationEventHandler<UserCheckoutAcceptedIntegrationEvent>>());
@@ -191,13 +184,9 @@
 
             eventBus.Subscribe<OrderStockConfirmedIntegrationEvent, OrderStockConfirmedIntegrationEventHandler>
                 (() => app.ApplicationServices.GetRequiredService<OrderStockConfirmedIntegrationEventHandler>());
-=======
-            eventBus.SubscribeDynamic<UserCheckoutAcceptedIntegrationEventHandler>("UserCheckoutAccepted");
->>>>>>> 7fc63fe1
-
-            eventBus.Subscribe<ConfirmGracePeriodCommandMsg, OrderProcessSaga>();
-            eventBus.Subscribe<OrderStockConfirmedIntegrationEvent, OrderStockConfirmedIntegrationEventHandler>();
-            eventBus.Subscribe<OrderStockNotConfirmedIntegrationEvent, OrderStockNotConfirmedIntegrationEventHandler>();
+
+            eventBus.Subscribe<OrderStockNotConfirmedIntegrationEvent, OrderStockNotConfirmedIntegrationEventHandler>
+                (() => app.ApplicationServices.GetRequiredService<OrderStockNotConfirmedIntegrationEventHandler>());
         }
 
         protected virtual void ConfigureAuth(IApplicationBuilder app)
