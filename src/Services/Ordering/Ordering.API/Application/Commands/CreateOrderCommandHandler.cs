﻿namespace Microsoft.eShopOnContainers.Services.Ordering.API.Application.Commands
{
    using Domain.AggregatesModel.OrderAggregate;
    using MediatR;
    using Microsoft.eShopOnContainers.Services.Ordering.API.Infrastructure.Services;
    using Microsoft.eShopOnContainers.Services.Ordering.Infrastructure.Idempotency;
    using System;
    using System.Threading.Tasks;


    public class CreateOrderCommandIdentifiedHandler : IdentifierCommandHandler<CreateOrderCommand, bool>
    {
        public CreateOrderCommandIdentifiedHandler(IMediator mediator, IRequestManager requestManager) : base(mediator, requestManager)
        {
        }

        protected override bool CreateResultForDuplicateRequest()
        {
            return true;                // Ignore duplicate requests for creating order.
        }
    }

    public class CreateOrderCommandHandler
        : IAsyncRequestHandler<CreateOrderCommand, bool>
    {
<<<<<<< HEAD
        private readonly IBuyerRepository _buyerRepository;
        private readonly IOrderRepository _orderRepository;
=======
        private readonly IOrderRepository<Order> _orderRepository;
>>>>>>> 482b5d23
        private readonly IIdentityService _identityService;
        private readonly IMediator _mediator;

        // Using DI to inject infrastructure persistence Repositories
<<<<<<< HEAD
        public CreateOrderCommandHandler(IBuyerRepository buyerRepository, IOrderRepository orderRepository, IIdentityService identityService)
=======
        public CreateOrderCommandHandler(IMediator mediator, IOrderRepository<Order> orderRepository, IIdentityService identityService)
>>>>>>> 482b5d23
        {
            _orderRepository = orderRepository ?? throw new ArgumentNullException(nameof(orderRepository));
            _identityService = identityService ?? throw new ArgumentNullException(nameof(identityService));
            _mediator = mediator ?? throw new ArgumentNullException(nameof(mediator));
        }

        public async Task<bool> Handle(CreateOrderCommand message)
        {
            // Add/Update the Buyer AggregateRoot
            // DDD patterns comment: Add child entities and value-objects through the Order Aggregate-Root
            // methods and constructor so validations, invariants and business logic 
            // make sure that consistency is preserved across the whole aggregate
            var address = new Address(message.Street, message.City, message.State, message.Country, message.ZipCode);
            var order = new Order(address , message.CardTypeId, message.CardNumber, message.CardSecurityNumber, message.CardHolderName, message.CardExpiration);

            foreach (var item in message.OrderItems)
            {
                order.AddOrderItem(item.ProductId, item.ProductName, item.UnitPrice, item.Discount, item.PictureUrl, item.Units);
            }

             _orderRepository.Add(order);

            return await _orderRepository.UnitOfWork
                .SaveEntitiesAsync();
        }
    }
}<|MERGE_RESOLUTION|>--- conflicted
+++ resolved
@@ -23,21 +23,12 @@
     public class CreateOrderCommandHandler
         : IAsyncRequestHandler<CreateOrderCommand, bool>
     {
-<<<<<<< HEAD
-        private readonly IBuyerRepository _buyerRepository;
         private readonly IOrderRepository _orderRepository;
-=======
-        private readonly IOrderRepository<Order> _orderRepository;
->>>>>>> 482b5d23
         private readonly IIdentityService _identityService;
         private readonly IMediator _mediator;
 
         // Using DI to inject infrastructure persistence Repositories
-<<<<<<< HEAD
-        public CreateOrderCommandHandler(IBuyerRepository buyerRepository, IOrderRepository orderRepository, IIdentityService identityService)
-=======
-        public CreateOrderCommandHandler(IMediator mediator, IOrderRepository<Order> orderRepository, IIdentityService identityService)
->>>>>>> 482b5d23
+        public CreateOrderCommandHandler(IMediator mediator, IOrderRepository orderRepository, IIdentityService identityService)
         {
             _orderRepository = orderRepository ?? throw new ArgumentNullException(nameof(orderRepository));
             _identityService = identityService ?? throw new ArgumentNullException(nameof(identityService));
