--- conflicted
+++ resolved
@@ -19,16 +19,12 @@
     <PackageReference Include="AspNetCore.HealthChecks.Rabbitmq" Version="2.2.0" />
     <PackageReference Include="Autofac.Extensions.DependencyInjection" Version="4.2.1" />
     <PackageReference Include="Dapper" Version="1.50.4" />
-<<<<<<< HEAD
-    <PackageReference Include="Microsoft.AspNetCore.App" Version="2.1.0" />
-    <PackageReference Include="Serilog.AspNetCore" Version="2.1.1" />
-    <PackageReference Include="Serilog.Sinks.Console" Version="3.1.1" />
-=======
     <PackageReference Include="Microsoft.AspNetCore.App" Version="2.2.0" />
     <PackageReference Include="Microsoft.AspNetCore.Diagnostics.HealthChecks" Version="2.2.0" />
     <PackageReference Include="Microsoft.AspNetCore.HealthChecks" Version="1.0.0" />
     <PackageReference Include="AspNetCore.HealthChecks.SqlServer" Version="2.2.0" />
->>>>>>> dbf175f9
+    <PackageReference Include="Serilog.AspNetCore" Version="2.1.1" />
+    <PackageReference Include="Serilog.Sinks.Console" Version="3.1.1" />
   </ItemGroup>
 
   <ItemGroup>
